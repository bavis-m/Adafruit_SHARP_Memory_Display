--- conflicted
+++ resolved
@@ -261,9 +261,9 @@
   }
 
   // Send another trailing 8 bits for the last line
-<<<<<<< HEAD
-  sendbyteLSB(0x00);
-  digitalWrite(_ss, LOW);
+  spidev->transfer(0x00);
+  digitalWrite(_cs, LOW);
+  spidev->endTransaction();
 }
 
 /**************************************************************************/
@@ -274,9 +274,4 @@
 void Adafruit_SharpMem::clearDisplayBuffer()
 {
   memset(sharpmem_buffer, 0xff, (WIDTH * HEIGHT) / 8);
-=======
-  spidev->transfer(0x00);
-  digitalWrite(_cs, LOW);
-  spidev->endTransaction();
->>>>>>> bf871f0e
 }